--- conflicted
+++ resolved
@@ -102,6 +102,14 @@
                                 row.style.justifyContent = "center"
                                 row.style.border = "1px solid #999"
 
+                                if (status_data === "ERROR") {
+                                    row.style.backgroundColor = "#ff5e5e";
+                                } else if (status_data === "NORMAL") {
+                                    row.style.backgroundColor = "#42d742";
+                                } else if (status_data === "RUNNING") {
+                                    row.style.backgroundColor = "#dbc242";
+                                }
+
                                 pid.innerHTML = pid_data;
                                 status.innerHTML = status_data;
                                 last_exit_status.innerHTML = last_exit_status_data;
@@ -131,11 +139,7 @@
                                     row.style.backgroundColor = "#42d742";
                                 } else if (status_data === "RUNNING") {
                                     row.style.backgroundColor = "#dbc242";
-<<<<<<< HEAD
                                 } else {
-=======
-                                } else if (status_data === "LOADED") {
->>>>>>> 42dedaf5
                                     stdout.innerHTML = "<input type=\"button\" class='input' disabled='disabled' value=\"stdout\" />";
                                     stderr.innerHTML = "<input type=\"button\" class='input' disabled='disabled' value=\"stderr\" />";
                                 }
